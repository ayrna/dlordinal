--- conflicted
+++ resolved
@@ -58,11 +58,7 @@
     return (x ** (a * p)) / (p * beta_func(p, q)) * hyp2f1(p, 1 - q, p + 1, x**a)
 
 
-<<<<<<< HEAD
-def _get_beta_softlabel(J, p, q, a=1.0):
-=======
-def get_beta_soft_labels(J, p, q, a=1.0):
->>>>>>> 7f132a8a
+def _get_beta_soft_label(J, p, q, a=1.0):
     """Get soft labels from a beta distribution :math:`B(p,q,a)` for ``J`` splits.
     The :math:`[0,1]` interval is split into ``J`` intervals and the probability for
     each interval is computed as the difference between the value of the distribution
@@ -236,7 +232,7 @@
 }
 
 
-def get_beta_softlabels(J, params_set="standard"):
+def get_beta_soft_labels(J, params_set="standard"):
     """Get soft labels for each of the ``J`` classes using a beta distributions and
     the parameter defined in the ``params_set`` as described in :footcite:t:`vargas2022unimodal`.
 
@@ -290,4 +286,4 @@
         raise ValueError(f"Invalid params_set: {params_set}")
 
     params = _beta_params_sets[params_set]
-    return np.array([_get_beta_softlabel(J, p, q, a) for (p, q, a) in params[J]])+    return np.array([_get_beta_soft_label(J, p, q, a) for (p, q, a) in params[J]])
--- conflicted
+++ resolved
@@ -1,4 +1,3 @@
-<<<<<<< HEAD
 from .beta_loss import BetaCrossEntropyLoss
 from .binomial_loss import BinomialCrossEntropyLoss
 from .custom_targets_loss import CustomTargetsCrossEntropyLoss
@@ -6,23 +5,9 @@
 from .general_triangular_loss import GeneralTriangularCrossEntropyLoss
 from .mceloss import MCELoss
 from .mcewkloss import MCEAndWKLoss
-from .ordinal_ecoc_distance_loss import OrdinalEcocDistanceLoss
+from .ordinal_ecoc_distance_loss import OrdinalECOCDistanceLoss
 from .poisson_loss import PoissonCrossEntropyLoss
 from .triangular_loss import TriangularCrossEntropyLoss
-=======
-from .losses import (
-    BetaCrossEntropyLoss,
-    BinomialCrossEntropyLoss,
-    CustomTargetsCrossEntropyLoss,
-    ExponentialRegularisedCrossEntropyLoss,
-    GeneralTriangularCrossEntropyLoss,
-    MCEAndWKLoss,
-    MCELoss,
-    OrdinalECOCDistanceLoss,
-    PoissonCrossEntropyLoss,
-    TriangularCrossEntropyLoss,
-)
->>>>>>> 46845daf
 from .wkloss import WKLoss
 
 __all__ = [

import pytest
import torch
from torch.nn import CrossEntropyLoss

from dlordinal.losses import TriangularLoss


<<<<<<< HEAD
def test_triangular_loss_creation():
    base_loss = CrossEntropyLoss()
    loss = TriangularLoss(base_loss=base_loss, num_classes=5)
    assert isinstance(loss, TriangularLoss)


def test_triangular_loss_basic():
    base_loss = CrossEntropyLoss()
    loss = TriangularLoss(base_loss=base_loss, num_classes=6)
=======
@pytest.fixture
def device():
    return "cuda" if torch.cuda.is_available() else "cpu"


def test_triangular_loss_creation(device):
    loss = TriangularCrossEntropyLoss(num_classes=5).to(device)
    assert isinstance(loss, TriangularCrossEntropyLoss)


def test_triangular_loss_basic(device):
    loss = TriangularCrossEntropyLoss(num_classes=6).to(device)
>>>>>>> 3710a588

    input_data = torch.tensor(
        [
            [-1.5130, -3.5241, -4.9549, -5.1838, -5.8980, -6.5854],
            [-1.8332, -1.8776, -2.9285, -2.0628, -2.9925, -3.4792],
            [-1.3934, -2.6727, -3.0570, -2.9145, -2.8310, -3.8281],
        ]
    ).to(device)
    target = torch.tensor([1, 2, 3]).to(device)

    # Compute the loss
    output = loss(input_data, target)

    # Verifies that the output is a tensor
    assert isinstance(output, torch.Tensor)

    # Verifies that the loss is greater than zero
    assert output.item() > 0


<<<<<<< HEAD
def test_triangular_loss_exactvalue():
    base_loss = CrossEntropyLoss()
    loss = TriangularLoss(base_loss=base_loss, num_classes=6)
=======
def test_triangular_loss_exactvalue(device):
    loss = TriangularCrossEntropyLoss(num_classes=6).to(device)
>>>>>>> 3710a588

    input_data = torch.tensor(
        [
            [0.8, 0.1, 0.1, 0.0, 0.0, 0.0],
            [0.1, 0.8, 0.1, 0.0, 0.0, 0.0],
            [0.0, 0.1, 0.8, 0.1, 0.0, 0.0],
        ]
    ).to(device)
    target = torch.tensor([0, 1, 2]).to(device)

    # Compute the loss
    output = loss(input_data, target)

    # Verifies that the output is a tensor
    assert isinstance(output, torch.Tensor)

    # Verifies that the loss is greater than zero
    assert output.item() == pytest.approx(1.25947, rel=1e-3)


<<<<<<< HEAD
def test_triangular_loss_relative():
    base_loss = CrossEntropyLoss()
    loss = TriangularLoss(base_loss=base_loss, num_classes=6)
=======
def test_triangular_loss_relative(device):
    loss = TriangularCrossEntropyLoss(num_classes=6).to(device)
>>>>>>> 3710a588

    input_data = torch.tensor(
        [
            [100.0, 0.0, 0.0, 0.0, 0.0, 0.0],
        ]
    ).to(device)

    input_data2 = torch.tensor(
        [
            [0.0, 100.0, 0.0, 0.0, 0.0, 0.0],
        ]
    ).to(device)

    input_data3 = torch.tensor(
        [
            [0.0, 0.0, 100.0, 0.0, 0.0, 0.0],
        ]
    ).to(device)

    target = torch.tensor([0]).to(device)

    # Compute the loss
    output = loss(input_data, target)
    output2 = loss(input_data2, target)
    output3 = loss(input_data3, target)

    # Verifies that the output is a tensor
    assert isinstance(output, torch.Tensor)

    assert output3.item() >= output2.item() > output.item()


def test_triangular_loss_eta(device):
    input_data = torch.tensor(
        [
            [0.0, 0.0, 100.0, 0.0, 0.0, 0.0],
        ]
    ).to(device)

    target = torch.tensor([1]).to(device)

    last_loss = None
    for eta in [0.1, 0.3, 0.5, 0.7, 1.0]:
<<<<<<< HEAD
        base_loss = CrossEntropyLoss()
        loss = TriangularLoss(base_loss=base_loss, num_classes=6, eta=eta)
=======
        loss = TriangularCrossEntropyLoss(num_classes=6, eta=eta).to(device)
>>>>>>> 3710a588

        # Compute the loss
        output = loss(input_data, target)

        if last_loss is not None:
            assert output.item() < last_loss.item()

        last_loss = output


def test_triangular_loss_alpha2(device):
    input_data = torch.tensor(
        [
            [0.0, 0.0, 100.0, 0.0, 0.0, 0.0],
        ]
    ).to(device)

    target = torch.tensor([1]).to(device)

    last_loss = None
    for alpha2 in [0.01, 0.05, 0.1, 0.15, 0.2]:
<<<<<<< HEAD
        base_loss = CrossEntropyLoss()
        loss = TriangularLoss(base_loss=base_loss, num_classes=6, alpha2=alpha2)
=======
        loss = TriangularCrossEntropyLoss(num_classes=6, alpha2=alpha2).to(device)
>>>>>>> 3710a588

        # Compute the loss
        output = loss(input_data, target)

        if last_loss is not None:
            assert output.item() < last_loss.item()

        last_loss = output


<<<<<<< HEAD
def test_triangular_loss_weights():
    weights = torch.tensor([5.0, 2.0, 1.0, 0.5, 0.1, 0.1])
    base_loss = CrossEntropyLoss(weight=weights)
    loss = TriangularLoss(base_loss=base_loss, num_classes=6)
=======
def test_triangular_loss_weights(device):
    weights = torch.tensor([5.0, 2.0, 1.0, 0.5, 0.1, 0.1]).to(device)
    loss = TriangularCrossEntropyLoss(num_classes=6, weight=weights).to(device)
>>>>>>> 3710a588

    input_data = torch.tensor(
        [
            [0.0, 0.0, 100.0, 0.0, 0.0, 0.0],
        ]
    ).to(device)

    target = torch.tensor([0]).to(device)
    target2 = torch.tensor([1]).to(device)
    target3 = torch.tensor([3]).to(device)

    loss1 = loss(input_data, target)
    loss2 = loss(input_data, target2)
    loss3 = loss(input_data, target3)

    assert loss1.item() > loss2.item() > loss3.item()<|MERGE_RESOLUTION|>--- conflicted
+++ resolved
@@ -5,30 +5,21 @@
 from dlordinal.losses import TriangularLoss
 
 
-<<<<<<< HEAD
-def test_triangular_loss_creation():
-    base_loss = CrossEntropyLoss()
-    loss = TriangularLoss(base_loss=base_loss, num_classes=5)
+@pytest.fixture
+def device():
+    device = "cuda" if torch.cuda.is_available() else "cpu"
+    return device
+
+
+def test_triangular_loss_creation(device):
+    base_loss = CrossEntropyLoss().to(device)
+    loss = TriangularLoss(base_loss=base_loss, num_classes=5).to(device)
     assert isinstance(loss, TriangularLoss)
 
 
-def test_triangular_loss_basic():
-    base_loss = CrossEntropyLoss()
-    loss = TriangularLoss(base_loss=base_loss, num_classes=6)
-=======
-@pytest.fixture
-def device():
-    return "cuda" if torch.cuda.is_available() else "cpu"
-
-
-def test_triangular_loss_creation(device):
-    loss = TriangularCrossEntropyLoss(num_classes=5).to(device)
-    assert isinstance(loss, TriangularCrossEntropyLoss)
-
-
 def test_triangular_loss_basic(device):
-    loss = TriangularCrossEntropyLoss(num_classes=6).to(device)
->>>>>>> 3710a588
+    base_loss = CrossEntropyLoss().to(device)
+    loss = TriangularLoss(base_loss=base_loss, num_classes=6).to(device)
 
     input_data = torch.tensor(
         [
@@ -49,14 +40,9 @@
     assert output.item() > 0
 
 
-<<<<<<< HEAD
-def test_triangular_loss_exactvalue():
-    base_loss = CrossEntropyLoss()
-    loss = TriangularLoss(base_loss=base_loss, num_classes=6)
-=======
 def test_triangular_loss_exactvalue(device):
-    loss = TriangularCrossEntropyLoss(num_classes=6).to(device)
->>>>>>> 3710a588
+    base_loss = CrossEntropyLoss().to(device)
+    loss = TriangularLoss(base_loss=base_loss, num_classes=6).to(device)
 
     input_data = torch.tensor(
         [
@@ -77,14 +63,9 @@
     assert output.item() == pytest.approx(1.25947, rel=1e-3)
 
 
-<<<<<<< HEAD
-def test_triangular_loss_relative():
-    base_loss = CrossEntropyLoss()
-    loss = TriangularLoss(base_loss=base_loss, num_classes=6)
-=======
 def test_triangular_loss_relative(device):
-    loss = TriangularCrossEntropyLoss(num_classes=6).to(device)
->>>>>>> 3710a588
+    base_loss = CrossEntropyLoss().to(device)
+    loss = TriangularLoss(base_loss=base_loss, num_classes=6).to(device)
 
     input_data = torch.tensor(
         [
@@ -128,12 +109,8 @@
 
     last_loss = None
     for eta in [0.1, 0.3, 0.5, 0.7, 1.0]:
-<<<<<<< HEAD
-        base_loss = CrossEntropyLoss()
-        loss = TriangularLoss(base_loss=base_loss, num_classes=6, eta=eta)
-=======
-        loss = TriangularCrossEntropyLoss(num_classes=6, eta=eta).to(device)
->>>>>>> 3710a588
+        base_loss = CrossEntropyLoss().to(device)
+        loss = TriangularLoss(base_loss=base_loss, num_classes=6, eta=eta).to(device)
 
         # Compute the loss
         output = loss(input_data, target)
@@ -155,12 +132,10 @@
 
     last_loss = None
     for alpha2 in [0.01, 0.05, 0.1, 0.15, 0.2]:
-<<<<<<< HEAD
-        base_loss = CrossEntropyLoss()
-        loss = TriangularLoss(base_loss=base_loss, num_classes=6, alpha2=alpha2)
-=======
-        loss = TriangularCrossEntropyLoss(num_classes=6, alpha2=alpha2).to(device)
->>>>>>> 3710a588
+        base_loss = CrossEntropyLoss().to(device)
+        loss = TriangularLoss(base_loss=base_loss, num_classes=6, alpha2=alpha2).to(
+            device
+        )
 
         # Compute the loss
         output = loss(input_data, target)
@@ -171,16 +146,10 @@
         last_loss = output
 
 
-<<<<<<< HEAD
-def test_triangular_loss_weights():
-    weights = torch.tensor([5.0, 2.0, 1.0, 0.5, 0.1, 0.1])
-    base_loss = CrossEntropyLoss(weight=weights)
-    loss = TriangularLoss(base_loss=base_loss, num_classes=6)
-=======
 def test_triangular_loss_weights(device):
     weights = torch.tensor([5.0, 2.0, 1.0, 0.5, 0.1, 0.1]).to(device)
-    loss = TriangularCrossEntropyLoss(num_classes=6, weight=weights).to(device)
->>>>>>> 3710a588
+    base_loss = CrossEntropyLoss(weight=weights).to(device)
+    loss = TriangularLoss(base_loss=base_loss, num_classes=6).to(device)
 
     input_data = torch.tensor(
         [
